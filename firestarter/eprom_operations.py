"""
Project Name: Firestarter
Copyright (c) 2024 Henrik Olsson

Permission is hereby granted under MIT license.

EPROM Operations Module
"""

import os
import time
import logging
import tqdm
from tqdm.contrib.logging import logging_redirect_tqdm

from firestarter.constants import *
from firestarter.serial_comm import (
    SerialCommunicator,
    ProgrammerNotFoundError,
    SerialError,
    SerialTimeoutError,
)
from firestarter.config import ConfigManager
from firestarter.utils import extract_hex_to_decimal
from firestarter.eprom_info import print_eprom_list_table  # Changed import

logger = logging.getLogger("EPROM")

bar_format = "{l_bar}{bar}| {n:#06x}/{total:#06x} bytes "


def build_flags(ignore_blank_check=False, force=False, vpe_as_vpp=False):
    flags = 0
    if ignore_blank_check:
        flags |= FLAG_SKIP_ERASE
        flags |= FLAG_SKIP_BLANK_CHECK
    if force:
        flags |= FLAG_FORCE
    if vpe_as_vpp:
        flags |= FLAG_VPE_AS_VPP
    return flags


def hexdump(address, data, width=16):
    """
    Prints a hexdump similar to xxd.
    :param data: The data to be printed (bytes).
    :param width: Number of bytes per line.
    """
    for i in range(0, len(data), width):
        chunk = data[i : i + width]
        hex_part = " ".join(f"{byte:02x}" for byte in chunk)
        ascii_part = "".join(
            (chr(byte) if 32 <= byte <= 126 else ".") for byte in chunk
        )
        logger.info(f"{address+i:08x}: {hex_part:<{width * 3}} {ascii_part}")


class EpromOperationError(Exception):
    """Custom exception for EPROM operation failures."""

    pass


class EpromOperator:
    """
    Handles various operations on EPROMs, such as reading, writing, verifying,
    erasing, and checking chip IDs. It utilizes an EpromDatabase instance for
    EPROM-specific data and a SerialCommunicator instance (managed per operation)
    for interacting with the EPROM programmer hardware.
    """

    def __init__(self, config: ConfigManager):
        self.comm: SerialCommunicator | None = None
        self.config = config

    def _calculate_buffer_size(self) -> int:
        if (
            self.comm
            and self.comm.programmer_info
            and "leonardo" in self.comm.programmer_info.lower()
        ):
            return LEONARDO_BUFFER_SIZE
        return BUFFER_SIZE

    def _setup_operation(
        self,
        eprom_name: str,  # For logging
        eprom_data_dict: dict,  # Pre-fetched EPROM data
        cmd: int,
        operation_flags: int = 0,
        address_str: str | None = None,
        size_str: str | None = None,
    ) -> tuple[dict | None, int]:
        """
        Prepares for an EPROM operation: uses pre-fetched EPROM data, sets up command, and connects.
        Returns (eprom_data_for_command, buffer_size) or (None, 0) on failure.
        """
        start_time = time.time()
        # eprom_data_dict is assumed to be valid and pre-fetched by the caller (main.py)
        logger.debug(f"Using EPROM data for {eprom_name}: {eprom_data_dict}")
        command_dict = eprom_data_dict.copy()  # Work with a copy for the command
        command_dict["cmd"] = cmd
        # Combine base flags from EPROM data with operation-specific flags
        command_dict["flags"] = eprom_data_dict.get("flags", 0) | operation_flags

        if address_str:
            try:
                command_dict["address"] = (
                    int(address_str, 16)
                    if "0x" in address_str.lower()
                    else int(address_str)
                )
            except ValueError:
                logger.error(f"Invalid address format: {address_str}")
                return None, 0

        # Special handling for read operation size
        if cmd == COMMAND_READ and size_str:
            try:
                read_size = (
                    int(size_str, 16) if "0x" in size_str.lower() else int(size_str)
                )
                # 'memory-size' in command_dict will define the end address for read
                current_start_address = command_dict.get("address", 0)
                command_dict["memory-size"] = current_start_address + read_size
            except ValueError:
                logger.error(f"Invalid size format: {size_str}")
                return None, 0

        try:
            self.comm = SerialCommunicator.find_and_connect(command_dict, self.config)
            buffer_size = self._calculate_buffer_size()
            logger.debug(
                f"Operation setup for {eprom_name} (state {cmd}) complete ({time.time() - start_time:.2f}s). Buffer size: {buffer_size}"
            )
            return command_dict, buffer_size
        except (ProgrammerNotFoundError, SerialError) as e:
            logger.error(f"Failed to setup operation for {eprom_name}: {e}")
            self._disconnect_programmer()  # Ensure comm is None if setup fails
            return None, 0

    def _disconnect_programmer(self):
        if self.comm:
            self.comm.disconnect()
            self.comm = None

    def _perform_simple_command(
        self,
        eprom_name: str,  # For logging
        eprom_data_dict: dict,  # Pre-fetched
        cmd: int,
        operation_flags: int = 0,
        success_log_msg: str = "",
    ) -> bool:
        command_eprom_data, _ = self._setup_operation(
            eprom_name, eprom_data_dict, cmd, operation_flags
        )
        if not command_eprom_data or not self.comm:
            return False

        start_time = time.time()
        operation_name = [k for k, v in globals().items() if v == cmd][0].replace(
            "COMMAND_", ""
        )  # Get command name
        logger.info(
            f"{success_log_msg or f'Performing {operation_name} for {eprom_name.upper()}'}"
        )

        try:
            self.comm.send_ack()  # Tell programmer to proceed
            is_ok, msg = self.comm.expect_ok()
            if not is_ok:
                logger.error(f"{operation_name} failed for {eprom_name.upper()}: {msg}")
                return False
            logger.info(
                f"{operation_name} for {eprom_name.upper()} successful ({time.time() - start_time:.2f}s). {msg or ''}"
            )
            return True
        except (SerialError, SerialTimeoutError) as e:
            logger.error(f"Error during {operation_name} for {eprom_name.upper()}: {e}")
            return False
        finally:
            self._disconnect_programmer()

    def _read_data_from_programmer(self, buffer_size: int) -> bytes | None:
        if not self.comm:
            return None
        try:
            response_type, message = (
                self.comm.get_response()
            )  # Wait for DATA: or OK: or ERROR:
            if response_type == "DATA":
<<<<<<< HEAD

=======
>>>>>>> 577b6827
                data_bytes = self.comm.read_data_block(buffer_size)
                self.comm.send_ack()
                return data_bytes

            elif response_type == "OK":
                return None  # End of data
            elif response_type == "WARN":
                return None
            elif response_type == "ERROR":
                logger.error(f"Programmer error during data read: {message}")
                raise EpromOperationError(f"Programmer error: {message}")
            else:  # Timeout or unexpected
                logger.error(
                    f"Unexpected response or timeout during data read: {response_type} - {message}"
                )
                raise EpromOperationError(
                    "Timeout or unexpected response during data read."
                )
        except (SerialError, SerialTimeoutError) as e:
            logger.error(f"Serial communication error during data read: {e}")
            raise EpromOperationError(f"Serial error: {e}") from e

    def _send_file_to_programmer(
        self, eprom_data_for_command: dict, input_file_path: str, buffer_size: int
    ) -> bool:
        if not self.comm:
            return False

        if not os.path.exists(input_file_path):
            logger.error(f"Input file {input_file_path} not found.")
            return False

        target_mem_size = eprom_data_for_command.get("memory-size", 0)
        # Address for write is part of the initial command setup via `eprom_data_for_command['address']`
        # The programmer handles writing from that offset.

        try:
            with open(input_file_path, "rb") as file_handle:
                file_size = os.path.getsize(input_file_path)

                # The original code had a warning if file_size != target_mem_size.
                # This might be too strict if only a partial write from an offset is intended.
                # The programmer should handle writing up to the EPROM's actual capacity
                # or the amount of data sent.
                # For now, we'll send the whole file.
                # The RURP protocol: Host sends length (2 bytes), RURP sends OK. Host sends data, RURP sends OK.

                bytes_sent_total = 0
                with (
                    logging_redirect_tqdm(),
                    tqdm.tqdm(total=file_size, bar_format=bar_format) as pbar,
                ):
                    while True:
                        data_chunk = file_handle.read(buffer_size)
                        if not data_chunk:
                            # End of file. Signal RURP with a zero-length chunk.
                            self.comm.send_bytes(int(0).to_bytes(2, byteorder="big"))
                            is_ok, _ = self.comm.expect_ok()
                            return (
                                is_ok  # True if RURP acknowledged end, False otherwise
                            )

                        # Send length of the upcoming data chunk
                        self.comm.send_bytes(
                            len(data_chunk).to_bytes(2, byteorder="big")
                        )
                        is_ok, msg = self.comm.expect_ok()
                        if not is_ok:
                            logger.error(
                                f"Programmer did not ACK data chunk length: {msg}"
                            )
                            return False

                        # Send the actual data chunk
                        self.comm.send_bytes(data_chunk)
                        is_ok, msg = self.comm.expect_ok()
                        if not is_ok:
                            logger.error(f"Programmer did not ACK data chunk: {msg}")
                            return False

                        bytes_sent_total += len(data_chunk)
                        pbar.update(len(data_chunk))

        except (SerialError, SerialTimeoutError, EpromOperationError) as e:
            logger.error(f"Error sending file {input_file_path}: {e}")
            return False
        except IOError as e:
            logger.error(f"File I/O error with {input_file_path}: {e}")
            return False
        # `finally` block for disconnect is handled by the calling public method.
        # This method should return True if all data is sent and ACKed.
        # The loop termination with zero-length chunk handles the final success.

    # --- Public Operation Methods ---

    def read_eprom(
        self,
        eprom_name: str,
        eprom_data_dict: dict,
        output_file: str | None = None,
        operation_flags: int = 0,
        address_str: str | None = None,
        size_str: str | None = None,
    ) -> bool:
        # eprom_data_dict is pre-fetched and validated by the caller (main.py)
        command_eprom_data, buffer_size = self._setup_operation(
            eprom_name,
            eprom_data_dict,
            COMMAND_READ,
            operation_flags,
            address_str,
            size_str,
        )
        if not command_eprom_data or not self.comm:
            return False  # Setup failed

        actual_output_file = output_file or f"{eprom_name.upper()}.bin"
        logger.info(
            f"Reading EPROM {eprom_name.upper()}, saving to {actual_output_file}"
        )
        start_time = time.time()

        try:
            with open(actual_output_file, "wb") as file_handle:
                # Determine total bytes to read based on EPROM data used for the command
                # (which might have been adjusted by address_str and size_str)
                start_addr = command_eprom_data.get("address", 0)
                end_addr = command_eprom_data.get(
                    "memory-size", 0
                )  # This is end-address for read
                total_bytes_to_read = end_addr - start_addr
                if total_bytes_to_read <= 0:
                    logger.error(
                        f"Invalid read range: start {start_addr}, end {end_addr}"
                    )
                    return False

                self.comm.send_ack()  # Tell programmer to start sending data

                bytes_read_total = 0
                with (
                    logging_redirect_tqdm(),
                    tqdm.tqdm(total=total_bytes_to_read, bar_format=bar_format) as pbar,
                ):
                    while bytes_read_total < total_bytes_to_read:
                        # Check for initial "DATA:" or "OK:" (if done) or "ERROR:"
                        response_type, message = self.comm.get_response()

                        if response_type == "DATA":
                            # Programmer is ready to send a chunk.
                            # The size of this chunk is implicitly buffer_size by RURP protocol.
                            data_chunk = self.comm.read_data_block(buffer_size)
                            if not data_chunk:  # Should not happen if DATA was signaled
                                logger.warning(
                                    "Received DATA signal but no data followed."
                                )
                                break
                            file_handle.write(data_chunk)
                            self.comm.send_ack()  # Acknowledge receipt of the chunk
                            bytes_read_total += len(data_chunk)
                            pbar.update(len(data_chunk))
                        elif response_type == "OK":
                            logger.info("Programmer indicated end of data.")
                            break  # Successfully finished
                        elif response_type == "WARN":
                            logger.warning(f"Programmer warning during read: {message}")
                        elif response_type == "ERROR":
                            logger.error(f"Programmer error during read: {message}")
                            raise EpromOperationError(f"Programmer error: {message}")
                        else:  # Timeout or unexpected
                            logger.error(
                                f"Unexpected response or timeout during read: {response_type} - {message}"
                            )
                            raise EpromOperationError(
                                "Timeout or unexpected response during read."
                            )

            logger.info(
                f"Read complete ({time.time() - start_time:.2f}s). Data saved to {actual_output_file}"
            )
            return True

        except (EpromOperationError, SerialError, SerialTimeoutError) as e:
            logger.error(f"Error during EPROM read: {e}")
            return False
        except IOError as e:
            logger.error(f"File I/O error with {actual_output_file}: {e}")
            return False
        finally:
            self._disconnect_programmer()

    def dev_read_eprom(
        self,
        eprom_name: str,
        eprom_data_dict: dict,
        address_str: str | None = None,
        size_str: str = "256",
        operation_flags: int = 0,
    ) -> bool:
        # Ensure size_str has a default if None, though current signature gives "256"
        size_to_read_str = size_str if size_str is not None else "256"
        # eprom_data_dict is pre-fetched and validated by the caller (main.py)
        command_eprom_data, buffer_size = self._setup_operation(
            eprom_name,
            eprom_data_dict,
            COMMAND_READ, # Dev read uses normal read command
            operation_flags,
            address_str,
            size_to_read_str,
        )
        if not command_eprom_data or not self.comm:
            return False

        start_addr = command_eprom_data.get("address", 0)
        # memory-size in command_eprom_data is now the end_address for the read
        end_addr = command_eprom_data.get("memory-size", start_addr)
        num_bytes_to_read = end_addr - start_addr

        logger.info(
            f"Developer Read: Reading {num_bytes_to_read} bytes from address 0x{start_addr:04X} of {eprom_name.upper()}"
        )
        start_time = time.time()

        try:
            self.comm.send_ack()  # Tell programmer to start sending data
            bytes_read_total = 0

            while bytes_read_total < num_bytes_to_read:
                response_type, message = self.comm.get_response()
                if response_type == "DATA":
                    data_chunk = self.comm.read_data_block(
                        buffer_size
                    )  # RURP sends buffer_size chunks
                    if not data_chunk:
                        break

                    current_dump_address = start_addr + bytes_read_total
                    hexdump(current_dump_address, data_chunk)  # Log hexdump
                    self.comm.send_ack()  # Acknowledge chunk
                    bytes_read_total += len(data_chunk)
                elif response_type == "OK":
                    break  # End of data
                elif response_type == "ERROR":
                    raise EpromOperationError(f"Programmer error: {message}")
                else:
                    raise EpromOperationError("Timeout or unexpected response.")

            logger.info(f"Developer Read complete ({time.time() - start_time:.2f}s)")
            return True
        except (EpromOperationError, SerialError, SerialTimeoutError) as e:
            logger.error(f"Error during developer read: {e}")
            return False
        finally:
            self._disconnect_programmer()

    def dev_set_registers(
        self,
        msb_str: str,
        lsb_str: str,
        ctrl_reg_str: str,
        firestarter=False,
        flags: int = 0,
    ) -> bool:
        msb = int(msb_str, 16) if "0x" in msb_str else int(msb_str)
        lsb = int(lsb_str, 16) if "0x" in lsb_str else int(lsb_str)
        ctrl_reg = int(ctrl_reg_str, 16) if "0x" in ctrl_reg_str else int(ctrl_reg_str)
        if msb < 0 or msb > 0xFF:
            logger.error(f"Invalid MSB value: 0x{msb:02x} {msb}")
            return False
        if lsb < 0 or lsb > 0xFF:
            logger.error(f"Invalid LSB value: 0x{lsb:02x} {lsb}")
            return False
        if (
            ctrl_reg < 0
            or (ctrl_reg > 0x1FF and firestarter)
            or (ctrl_reg > 0xFF and not firestarter)
        ):
            logger.error(f"Invalid Control Register value: 0x{ctrl_reg:02x} {ctrl_reg}")
            return False
        command_dict_for_connect = {
            "cmd": COMMAND_DEV_REGISTERS,
            "flags": flags,
        }
        try:
            self.comm = SerialCommunicator.find_and_connect(
                command_dict_for_connect, self.config
            )
            # No EPROM data needed from DB for this specific command after connection.
        except (ProgrammerNotFoundError, SerialError) as e:
            logger.error(f"Failed to connect for dev_set_registers: {e}")
            self._disconnect_programmer()
            return False

        if not self.comm:
            return False

        logger.info(
            f"Setting registers: MSB: 0x{msb:02X}, LSB: 0x{lsb:02X}, CTRL: 0x{ctrl_reg:02X}"
        )
        try:
            self.comm.send_ack()  # Tell programmer to expect register data
            self.comm.send_bytes(
                bytes(
                    [
                        msb,
                        lsb,
                        (0x80 if firestarter else 0x00) | (ctrl_reg >> 8 & 0x01),
                        ctrl_reg & 0xFF,
                    ]
                )
            )
            logger.info("Register data sent.")
            is_ok, _ = self.comm.expect_ok()
            return is_ok  # True if RURP acknowledged end, False otherwise
        except (SerialError, SerialTimeoutError) as e:
            logger.error(f"Error during dev_set_registers: {e}")
            return False
        finally:
            self._disconnect_programmer()

    def dev_set_address_mode(
        self, eprom_name: str, eprom_data_dict: dict, address_str: str, flags: int = 0
    ) -> bool:
        try:
            # This command sets the RURP into a mode where it holds a specific address
            # based on the EPROM's pin map.
            # eprom_data_dict is pre-fetched and validated by the caller (main.py)
            command_eprom_data, _ = self._setup_operation(
                eprom_name, eprom_data_dict, COMMAND_DEV_ADDRESS, flags, address_str
            )
            if not command_eprom_data or not self.comm:
                return False  # Setup failed, error already logged by _setup_operation

            # The _setup_operation already sent the command with the address.
            # The RURP is now (presumably) holding this address.
            # The original dev_address function just did setup and cleanup.
            logger.info(
                f"Setting address to RURP: 0x{command_eprom_data['address']:06x}"
            )
            logger.info(f"Using {eprom_name.upper()}'s pin map")
            is_ok, _ = self.comm.expect_ok()
            return is_ok  # True if RURP acknowledged end, False otherwise
        except (SerialError, SerialTimeoutError) as e:
            logger.error(f"Error during dev_set_address_mode: {e}")
            return False
        finally:
            self._disconnect_programmer()

    def write_eprom(
        self,
        eprom_name: str,
        eprom_data_dict: dict,
        input_file_path: str,
        operation_flags: int = 0,
        address_str: str | None = None,
    ) -> bool:
        # eprom_data_dict is pre-fetched and validated by the caller (main.py)
        command_eprom_data, buffer_size = self._setup_operation(
            eprom_name, eprom_data_dict, COMMAND_WRITE, operation_flags, address_str
        )
        if not command_eprom_data or not self.comm:
            return False

        logger.info(f"Writing {input_file_path} to {eprom_name.upper()}")
        start_time = time.time()
        success = False
        try:
            # Programmer is now configured. It waits for data transfer protocol.
            success = self._send_file_to_programmer(
                command_eprom_data, input_file_path, buffer_size
            )
            if success:
                logger.info(
                    f"Write to {eprom_name.upper()} successful ({time.time() - start_time:.2f}s)."
                )
            else:
                logger.error(f"Write to {eprom_name.upper()} failed.")
            return success
        finally:
            self._disconnect_programmer()

    def verify_eprom(
        self,
        eprom_name: str,
        eprom_data_dict: dict,
        input_file_path: str,
        operation_flags: int = 0,
        address_str: str | None = None,
    ) -> bool:
        # eprom_data_dict is pre-fetched and validated by the caller (main.py)
        command_eprom_data, buffer_size = self._setup_operation(
            eprom_name, eprom_data_dict, COMMAND_VERIFY, operation_flags, address_str
        )
        if not command_eprom_data or not self.comm:
            return False

        logger.info(f"Verifying {input_file_path} against {eprom_name.upper()}")
        start_time = time.time()
        success = False
        try:
            success = self._send_file_to_programmer(
                command_eprom_data, input_file_path, buffer_size
            )
            if success:
                logger.info(
                    f"Verify for {eprom_name.upper()} successful ({time.time() - start_time:.2f}s)."
                )
            else:
                logger.error(f"Verify for {eprom_name.upper()} failed.")
            return success
        finally:
            self._disconnect_programmer()

    def erase_eprom(
        self, eprom_name: str, eprom_data_dict: dict, operation_flags: int = 0
    ) -> bool:
        # eprom_data_dict is pre-fetched and validated by the caller (main.py)
        return self._perform_simple_command(
            eprom_name,
            eprom_data_dict,
            COMMAND_ERASE,
            operation_flags,
            f"Erasing EPROM {eprom_name.upper()}",
        )

    def check_eprom_blank(
        self, eprom_name: str, eprom_data_dict: dict, operation_flags: int = 0
    ) -> bool:
        # eprom_data_dict is pre-fetched and validated by the caller (main.py)
        return self._perform_simple_command(
            eprom_name,
            eprom_data_dict,
            COMMAND_BLANK_CHECK,
            operation_flags,
            f"Performing blank check for {eprom_name.upper()}",
        )

    def check_eprom_id(
        self, eprom_name: str, eprom_data_dict: dict, operation_flags: int = 0
    ) -> tuple[bool, int | None]:
        # eprom_data_dict is pre-fetched and validated by the caller (main.py)
        command_eprom_data, _ = self._setup_operation(
            eprom_name, eprom_data_dict, COMMAND_CHECK_CHIP_ID, operation_flags
        )
        if not command_eprom_data or not self.comm:
            return False, None

        detected_chip_id_value: int | None = None

        logger.info(f"Checking chip ID for {eprom_name.upper()}")
        start_time = time.time()
        try:
            self.comm.send_ack()  # Tell programmer to proceed
            is_ok, message = (
                self.comm.expect_ok()
            )  # Message contains chip ID if OK, or error

            if is_ok_response:
                logger.info(
                    f"Chip ID check passed for {eprom_name.upper()}: {message} ({time.time() - start_time:.2f}s)"
                )
                # If response is OK, the ID matched the one sent in command_eprom_data
                detected_chip_id_value = command_eprom_data.get("chip-id")
                return True, detected_chip_id_value
            else:
                # If not OK, the message might be an error or a different detected ID
                logger.warning(
                    f"Chip ID check for {eprom_name.upper()} did not return OK. Programmer response: {message}"
                )
                detected_chip_id_value = extract_hex_to_decimal(message or "")
                if detected_chip_id_value is not None:
                    logger.info(
                        f"Programmer reported chip ID: 0x{detected_chip_id_value:X}"
                    )
                else:
                    logger.error(
                        f"Failed to extract a valid chip ID from programmer response: {message}"
                    )

                # Return True if FLAG_FORCE is set, otherwise False because ID didn't match expected
                operation_forced = bool(command_eprom_data.get("flags", 0) & FLAG_FORCE)
                return operation_forced, detected_chip_id_value

        except (SerialError, SerialTimeoutError) as e:
            logger.error(f"Error during chip ID check for {eprom_name.upper()}: {e}")
            return False, None
        finally:
            self._disconnect_programmer()

<<<<<<< HEAD
    def dev_read_eprom(
        self,
        eprom_name: str,
        eprom_data_dict: dict,
        address_str: str | None = None,
        size_str: str = "256",
        operation_flags: int = 0,
    ) -> bool:
        # Ensure size_str has a default if None, though current signature gives "256"
        size_to_read_str = size_str if size_str is not None else "256"
        # eprom_data_dict is pre-fetched and validated by the caller (main.py)
        command_eprom_data, buffer_size = self._setup_operation(
            eprom_name,
            eprom_data_dict,
            COMMAND_READ,  # Dev read uses normal read command
            operation_flags,
            address_str,
            size_to_read_str,
        )
        if not command_eprom_data or not self.comm:
            return False

        start_addr_for_read = command_eprom_data.get("address", 0)
        # memory-size in command_eprom_data is now the end_address for the read
        end_addr_for_read = command_eprom_data.get("memory-size", start_addr_for_read)
        num_bytes_to_dev_read = end_addr_for_read - start_addr_for_read

        logger.info(
            f"Developer Read: Reading {num_bytes_to_dev_read} bytes from address 0x{start_addr_for_read:04X} of {eprom_name.upper()}"
        )
        start_time = time.time()

        try:
            self.comm.send_ack()  # Tell programmer to start sending data
            bytes_read_total = 0

            while bytes_read_total < num_bytes_to_dev_read:
                response_type, message = self.comm.get_response()
                if response_type == "DATA":
                    data_chunk = self.comm.read_data_block(
                        buffer_size
                    )  # RURP sends buffer_size chunks
                    if not data_chunk:
                        break

                    current_dump_address = start_addr_for_read + bytes_read_total
                    hexdump(current_dump_address, data_chunk)  # Log hexdump
                    self.comm.send_ack()  # Acknowledge chunk
                    bytes_read_total += len(data_chunk)
                elif response_type == "OK":
                    break  # End of data
                elif response_type == "ERROR":
                    raise EpromOperationError(f"Programmer error: {message}")
                else:
                    raise EpromOperationError("Timeout or unexpected response.")

            logger.info(f"Developer Read complete ({time.time() - start_time:.2f}s)")
            return True
        except (EpromOperationError, SerialError, SerialTimeoutError) as e:
            logger.error(f"Error during developer read: {e}")
            return False
        finally:
            self._disconnect_programmer()
=======
>>>>>>> 577b6827


# Example usage (for testing this module directly)
if __name__ == "__main__":
    # Setup basic logging to see output from the EpromOperator and other modules
    logging.basicConfig(
        level=logging.DEBUG,  # Use logging.INFO for less verbose output
        format="[%(levelname)s:%(name)s:%(lineno)d] %(message)s",
    )

    logger.info("Starting EPROM operation test...")

    # Initialize the EPROM database (it's a singleton)
    try:
        db = EpromDatabase()
        logger.debug("EpromDatabase initialized.")
    except Exception as e:
        logger.error(f"Failed to initialize EpromDatabase: {e}")
        exit(1)

    # Create an instance of the EpromOperator
    eprom_op = EpromOperator(db)
    logger.debug("EpromOperator initialized.")

    # Define the EPROM to read and the output file
    eprom_name_to_read = "W27C512"
    eprom_name_to_read = "SST27SF512"
    # You can specify an output file, or let it default (e.g., "W27C512.bin")
    custom_output_file = f"{eprom_name_to_read}_test_read.bin"

    logger.info(
        f"Attempting to read EPROM '{eprom_name_to_read}' to '{custom_output_file}'..."
    )

    # Perform the read operation
    # We'll use default flags, read the entire EPROM from the beginning.
    # This example usage needs to be updated to reflect the new call signature
    # (fetching eprom_data_dict first). For brevity, I'll skip updating the example here,
    # as the main focus is the library code.
    try:
        full_eprom_data_for_test = db.get_eprom(eprom_name_to_read)
        eprom_data_for_read = None
        if full_eprom_data_for_test:
            eprom_data_for_read = db.convert_full_eprom_to_programmer_data(
                full_eprom_data_for_test
            )
        if eprom_data_for_read:
            success = eprom_op.read_eprom(
                eprom_name=eprom_name_to_read,
                eprom_data_dict=eprom_data_for_read,
                output_file=custom_output_file,
                operation_flags=FLAG_FORCE,
            )
        else:
            logger.error(f"EPROM {eprom_name_to_read} not found in database for test.")
            success = False

        if success:
            logger.info(
                f"Successfully read '{eprom_name_to_read}' and saved to '{custom_output_file}'."
            )
        else:
            logger.error(f"Failed to read EPROM '{eprom_name_to_read}'.")

    except ProgrammerNotFoundError:
        logger.error(
            "Programmer not found. Please ensure it's connected and drivers are installed."
        )
    except SerialError as se:
        logger.error(f"A serial communication error occurred: {se}")
    except EpromOperationError as eoe:
        logger.error(f"An EPROM operation error occurred: {eoe}")
    except Exception as e:
        logger.error(f"An unexpected error occurred during the read operation: {e}")
    finally:
        logger.info("EPROM operation test finished.")<|MERGE_RESOLUTION|>--- conflicted
+++ resolved
@@ -191,10 +191,6 @@
                 self.comm.get_response()
             )  # Wait for DATA: or OK: or ERROR:
             if response_type == "DATA":
-<<<<<<< HEAD
-
-=======
->>>>>>> 577b6827
                 data_bytes = self.comm.read_data_block(buffer_size)
                 self.comm.send_ack()
                 return data_bytes
@@ -684,72 +680,6 @@
         finally:
             self._disconnect_programmer()
 
-<<<<<<< HEAD
-    def dev_read_eprom(
-        self,
-        eprom_name: str,
-        eprom_data_dict: dict,
-        address_str: str | None = None,
-        size_str: str = "256",
-        operation_flags: int = 0,
-    ) -> bool:
-        # Ensure size_str has a default if None, though current signature gives "256"
-        size_to_read_str = size_str if size_str is not None else "256"
-        # eprom_data_dict is pre-fetched and validated by the caller (main.py)
-        command_eprom_data, buffer_size = self._setup_operation(
-            eprom_name,
-            eprom_data_dict,
-            COMMAND_READ,  # Dev read uses normal read command
-            operation_flags,
-            address_str,
-            size_to_read_str,
-        )
-        if not command_eprom_data or not self.comm:
-            return False
-
-        start_addr_for_read = command_eprom_data.get("address", 0)
-        # memory-size in command_eprom_data is now the end_address for the read
-        end_addr_for_read = command_eprom_data.get("memory-size", start_addr_for_read)
-        num_bytes_to_dev_read = end_addr_for_read - start_addr_for_read
-
-        logger.info(
-            f"Developer Read: Reading {num_bytes_to_dev_read} bytes from address 0x{start_addr_for_read:04X} of {eprom_name.upper()}"
-        )
-        start_time = time.time()
-
-        try:
-            self.comm.send_ack()  # Tell programmer to start sending data
-            bytes_read_total = 0
-
-            while bytes_read_total < num_bytes_to_dev_read:
-                response_type, message = self.comm.get_response()
-                if response_type == "DATA":
-                    data_chunk = self.comm.read_data_block(
-                        buffer_size
-                    )  # RURP sends buffer_size chunks
-                    if not data_chunk:
-                        break
-
-                    current_dump_address = start_addr_for_read + bytes_read_total
-                    hexdump(current_dump_address, data_chunk)  # Log hexdump
-                    self.comm.send_ack()  # Acknowledge chunk
-                    bytes_read_total += len(data_chunk)
-                elif response_type == "OK":
-                    break  # End of data
-                elif response_type == "ERROR":
-                    raise EpromOperationError(f"Programmer error: {message}")
-                else:
-                    raise EpromOperationError("Timeout or unexpected response.")
-
-            logger.info(f"Developer Read complete ({time.time() - start_time:.2f}s)")
-            return True
-        except (EpromOperationError, SerialError, SerialTimeoutError) as e:
-            logger.error(f"Error during developer read: {e}")
-            return False
-        finally:
-            self._disconnect_programmer()
-=======
->>>>>>> 577b6827
 
 
 # Example usage (for testing this module directly)
