#!/usr/bin/env python
"""
Project Name: Firestarter
Copyright (c) 2024 Henrik Olsson

Permission is hereby granted under MIT license.

Main CLI Handler for Firestarter Project
"""

import sys
import argparse
import signal
import logging
import platform
import argcomplete
from argcomplete.completers import BaseCompleter

from firestarter.config import ConfigManager  # Refactored
from firestarter.constants import *
from firestarter import __version__ as version
from firestarter.eprom_operations import EpromOperator, build_flags 
from firestarter.eprom_info import EpromConsolePresenter # Refactored
from firestarter.database import EpromDatabase  # Refactored
from firestarter.firmware import FirmwareManager  # Refactored
from firestarter.hardware import HardwareManager  # Refactored

logger = logging.getLogger("Firestarter")

# Import helper printing functions that would ideally be in a dedicated cli_display module
from firestarter.eprom_info import print_eprom_list_table


class EpromCompleter(BaseCompleter):
    def __init__(self):
        db_instance = EpromDatabase()  # Initialize/get instance
        self.allowed_eproms = allowed_eproms()

    def __call__(self, prefix, **kwargs):
        return [c for c in self.allowed_eproms]


def allowed_eproms():
    # Load or define your allowed eprom list (cache if necessary)
    db_instance = EpromDatabase()
    allowed_eproms_data = db_instance.get_eproms(False)  # e.g., from a file or constant
    names = []
    for eprom in allowed_eproms_data:
        names.append(eprom["name"])
    return names


def eprom_validator(eprom, prefix):
    return eprom.lower().startswith(prefix.lower())


def add_eprom_completer(parser):
    # Add the completer to the parser
    eprom = parser.add_argument(
        "eprom",
        type=str,
        help="The name of the EPROM.",
    )
    eprom.completer = EpromCompleter()


def create_read_args(parser):
    read_parser = parser.add_parser("read", help="Reads the content from an EPROM.")
    add_eprom_completer(read_parser)
    read_parser.add_argument(
        "output_file",
        nargs="?",
        type=str,
        help="Output file name (optional), defaults to the EPROM_NAME.bin",
    )
    read_parser.add_argument(
        "-f",
        "--force",
        action="store_true",
        help="Force, even if the chip id doesn't match.",
    )
    read_parser.add_argument(
        "-a", "--address", type=str, help="Read start address in dec/hex"
    )
    read_parser.add_argument(
        "-s", "--size", type=str, help="Size of the data to read in dec/hex"
    )


def create_write_args(parser):
    write_parser = parser.add_parser("write", help="Writes a binary file to an EPROM.")
    add_eprom_completer(write_parser)
    write_parser.add_argument(
        "-b",
        "--ignore-blank-check",
        action="store_true",
        help="Ignore blank check before write (and skip erase).",
    )
    write_parser.add_argument(
        "-f",
        "--force",
        action="store_true",
        help="Force, even if the VPP or chip id doesn't match.",
    )
    write_parser.add_argument(
        "-a", "--address", type=str, help="Write start address in dec/hex"
    )
    write_parser.add_argument(
        "--vpe-as-vpp", action="store_true", help="Use VPE as VPP voltage"
    )
    write_parser.add_argument("input_file", type=str, help="Input file name")


def create_verify_args(parser):
    verify_parser = parser.add_parser(
        "verify", help="Verifies the content of an EPROM."
    )
    add_eprom_completer(verify_parser)
    verify_parser.add_argument(
        "-a", "--address", type=str, help="Verify start address in dec/hex"
    )
    verify_parser.add_argument(
        "-f",
        "--force",
        action="store_true",
        help="Force, even if the VPP or chip id doesn't match.",
    )
    verify_parser.add_argument("input_file", type=str, help="Input file name")


def create_blank_check_args(parser):
    blank_check_parser = parser.add_parser("blank", help="Checks if an EPROM is blank.")
    add_eprom_completer(blank_check_parser)
    blank_check_parser.add_argument(
        "-f",
        "--force",
        action="store_true",
        help="Force, even if the VPP or chip id doesn't match.",
    )


def create_erase_parser(parser):
    erase_parser = parser.add_parser("erase", help="Erase an EPROM, if supported.")
    add_eprom_completer(erase_parser)
    erase_parser.add_argument(
        "-f",
        "--force",
        action="store_true",
        help="Force, even if the VPP or chip id doesn't match.",
    )
    erase_parser.add_argument(
        "-b",
        "--blank-check",
        action="store_false",
        default=True,
        dest="ignore_blank_check",
        help="Do a blank check after erase.",
    )


def create_id_args(parser):
    id_parser = parser.add_parser("id", help="Checks an EPROM, if supported.")
    add_eprom_completer(id_parser)
    id_parser.add_argument(
        "-f",
        "--force",
        action="store_true",
        help="Force, even if the VPP is not correct.",
    )


def create_voltage_args(parser):
    vpp_parser = parser.add_parser("vpp", help="VPP voltage.")
    vpp_parser.add_argument("-t", "--timeout", type=int, help=argparse.SUPPRESS)

    vpe_parser = parser.add_parser("vpe", help="VPE voltage.")
    vpe_parser.add_argument("-t", "--timeout", type=int, help=argparse.SUPPRESS)


def create_firnware_args(parser):
    fw_parser = parser.add_parser("fw", help="Firmware version.")
    fw_parser.add_argument(
        "-i",
        "--install",
        action="store_true",
        help="Try to install the latest firmware.",
    )
    fw_parser.add_argument(
        "-b",
        "--board",
        type=str,
        default="uno",
<<<<<<< HEAD
        choices=[
            "uno",
            "leoanardo",
        ],
=======
        choices=["uno", "leonardo", ],
>>>>>>> b60cebb7
        help="Microcontroller board (optional), defaults to 'uno'.",
    )
    fw_parser.add_argument(
        "-p",
        "--avrdude-path",
        type=str,
        help="Full path to avrdude (optional), set if avrdude is not found.",
    )
    fw_parser.add_argument(
        "-c",
        "--avrdude-config-path",
        type=str,
        help="Full path to avrdude config (optional), set if avrdude version is 6.3 or not found.",
    )
    fw_parser.add_argument("--port", type=str, help="Serial port name (optional)")
    fw_parser.add_argument(
        "-f",
        "--force",
        action="store_true",
        help="Will install firmware even if the version is the same.",
    )


def create_info_args(parser):
    info_parser = parser.add_parser("info", help="EPROM info.")
    add_eprom_completer(info_parser)
    info_parser.add_argument(
        "-c", "--config", action="store_true", help="Show EPROM config."
    )


def create_list_args(parser):
    list_parser = parser.add_parser("list", help="List all EPROMs in the database.")
    list_parser.add_argument(
        "-v", "--verified", action="store_true", help="Only shows verified EPROMs"
    )


def create_search_args(parser):
    search_parser = parser.add_parser(
        "search", help="Search for EPROMs in the database."
    )
    search_parser.add_argument("text", type=str, help="Text to search for")


def create_config_args(parser):
    config_parser = parser.add_parser("config", help="Handles CONFIGURATION values.")
    config_parser.add_argument(
        "--rev",
        type=float,
        help="WARNING Overrides hardware revision (0-2), only use with HW mods. -1 disables override.",
    )
    config_parser.add_argument(
        "-r1", "--r16", type=int, help="Set R16 resistance, resistor connected to VPE"
    )
    config_parser.add_argument(
        "-r2",
        "--r14r15",
        type=int,
        help="Set R14/R15 resistance, resistors connected to GND",
    )


def create_dev_args(parser):
    dev_parser = parser.add_parser(
        "dev", help="Debug command for development purposes."
    )

    subparsers = dev_parser.add_subparsers(dest="dev_command", required=True)

    read_parser = subparsers.add_parser(
        "read", help="Reads the content from an EPROM and prints data to console."
    )
    add_eprom_completer(read_parser)
    read_parser.add_argument(
        "-a", "--address", type=str, help="Read start address in dec/hex"
    )
    read_parser.add_argument(
        "-s", "--size", type=str, help="Size of the data to read in dec/hex"
    )
    read_parser.add_argument(
        "-f",
        "--force",
        action="store_true",
        help="Force read, even if the chip id doesn't match.",
    )
    reg_parser = subparsers.add_parser(
        "reg", help="Direct access to registers: MSB, LSB and control register."
    )
    reg_parser.add_argument("msb", type=str, help="MSB in dec/hex")
    reg_parser.add_argument("lsb", type=str, help="LSB in dec/hex")
    reg_parser.add_argument("ctrl", type=str, help="Control register in dec/hex")
    create_oe_ce_args(reg_parser)

    addr_parser = subparsers.add_parser(
        "addr", help="Direct access to address lines and control register."
    )
    add_eprom_completer(addr_parser)
    addr_parser.add_argument("address", type=str, help="Address in dec/hex")
    create_oe_ce_args(addr_parser)


def create_oe_ce_args(parser):
    oe_group = parser.add_argument_group(
        "Output enable", description="Controls OE pin, defaults to output enable."
    ).add_mutually_exclusive_group()
    # oe_group.add_argument(
    #     "-o", "--output-enable", action="store_true", help="Output, pulls OE pin low."
    # )

    oe_group.add_argument(
        "-i", "--input-enable", action="store_true", help="Input, pulls OE pin high."
    )

    ce_group = parser.add_argument_group(
        "Chip enable", description="Controls CE pin, defaults to chip enable."
    ).add_mutually_exclusive_group()
    # ce_group.add_argument(
    #     "-e", "--chip-enable", action="store_true", help="Enable, pulls CE pin low."
    # )

    ce_group.add_argument(
        "-d", "--chip-disable", action="store_true", help="Disable, pulls CE pin high."
    )


def build_arg_flags(args):
    ignore_blank_check = (
        args.ignore_blank_check if "ignore_blank_check" in args else False
    )

    force = args.force if "force" in args else False
    vpe_as_vpp = args.vpe_as_vpp if "vpe_as_vpp" in args else False
    flags = build_flags(ignore_blank_check, force, vpe_as_vpp)

    if "input_enable" in args:
        flags |= 0 if args.input_enable else FLAG_OUTPUT_ENABLE
    if "chip_disable" in args:
        flags |= 0 if args.chip_disable else FLAG_CHIP_ENABLE

    return flags


def main():
    signal.signal(signal.SIGINT, exit_gracefully)

    parser = argparse.ArgumentParser(
        description="EPROM programmer for Arduino and Relatively-Universal-ROM-Programmer shield."
    )
    parser.add_argument(
        "-v", "--verbose", action="store_true", help="Enable verbose mode"
    )
    parser.add_argument(
        "--version",
        action="version",
        version=f"Firestarter version: {version}",
        help="Show the Firestarter version and exit.",
    )

    subparsers = parser.add_subparsers(dest="command", required=True)

    create_read_args(subparsers)
    create_write_args(subparsers)
    create_verify_args(subparsers)
    create_erase_parser(subparsers)
    create_blank_check_args(subparsers)
    create_id_args(subparsers)

    create_search_args(subparsers)
    create_list_args(subparsers)
    create_info_args(subparsers)

    create_voltage_args(subparsers)
    hw_parser = subparsers.add_parser("hw", help="Hardware revision.")
    create_firnware_args(subparsers)
    create_config_args(subparsers)
    create_dev_args(subparsers)

    argcomplete.autocomplete(parser, validator=eprom_validator)

    if len(sys.argv) == 1:
        parser.print_help()
        return 1

    args = parser.parse_args()

    # Initialize ConfigManager (Singleton)
    config_manager = ConfigManager()

    # Setup logging based on verbosity
    if args.verbose:
        logging.basicConfig(
            level=logging.DEBUG,
            format="[%(levelname)s:%(name)s:%(lineno)d] %(message)s",
        )
    else:
        logging.basicConfig(level=logging.INFO, format="%(message)s")

    # Initialize EpromDatabase (Singleton)
    db_instance = EpromDatabase()
    # Initialize EpromOperator
    eprom_operator = EpromOperator(db_instance)
    # Initialize HardwareManager
    hardware_manager = HardwareManager()
    # Initialize FirmwareManager
    firmware_manager = FirmwareManager(config_manager)
    # Initialize EpromInfoProvider
    eprom_presenter = EpromConsolePresenter(db_instance)

    logger.debug(f"Firestarter version: {version}")
    logger.debug(f"Running on Python: { platform.python_version()}")
    logger.debug(f"Platform: {platform.system()} {platform.release()}")
    logger.debug(f"Architecture: {platform.architecture()[0]}")
    logger.debug(f"OS: {platform.platform()}")

    # Command dispatch
    if args.command == "list":
        eprom_data_list = eprom_presenter.get_all_eproms_data(args.verified)
        if eprom_data_list:
            print_eprom_list_table(
                eprom_data_list, eprom_presenter.spec_builder
            )
            return 0
        return 1
    elif args.command == "info":
        details = eprom_presenter.prepare_detailed_eprom_data(
            args.eprom, include_export_config=args.config
        )
        if details:
            # EpromInfoProvider now handles displaying, including the export config if requested by args.config
            eprom_presenter.present_eprom_details(details, show_export_config=args.config)
            return 0
        return 1
    elif args.command == "search":
        search_results = eprom_presenter.search_eproms_by_name(args.text)
        if search_results:
            print_eprom_list_table(search_results, eprom_presenter.spec_builder)
            return 0
        return 1
    elif args.command == "read":
        return (
            1
            if not eprom_operator.read_eprom(
                args.eprom,
                args.output_file,
                operation_flags=build_arg_flags(args),
                address_str=args.address,
                size_str=args.size,
            )
            else 0
        )
    elif args.command == "write":
        return (
            1
            if not eprom_operator.write_eprom(
                args.eprom,
                args.input_file,
                address_str=args.address,
                operation_flags=build_arg_flags(args),
            )
            else 0
        )
    elif args.command == "verify":
        return (
            1
            if not eprom_operator.verify_eprom(
                args.eprom,
                args.input_file,
                address_str=args.address,
                operation_flags=build_arg_flags(args),
            )
            else 0
        )
    elif args.command == "blank":
        return (
            1
            if not eprom_operator.check_eprom_blank(
                args.eprom, operation_flags=build_arg_flags(args)
            )
            else 0
        )
    elif args.command == "erase":
        return (
            1
            if not eprom_operator.erase_eprom(
                args.eprom, operation_flags=build_arg_flags(args)
            )
            else 0
        )
    elif args.command == "id":
        return (
            1
            if not eprom_operator.check_eprom_id(
                args.eprom, operation_flags=build_arg_flags(args)
            )
            else 0
        )
    elif args.command == "vpe":
        return 1 if not hardware_manager.read_vpe_voltage(args.timeout) else 0
    elif args.command == "vpp":
        return 1 if not hardware_manager.read_vpp_voltage(args.timeout) else 0
    elif args.command == "fw":
        return (
            1
            if not firmware_manager.manage_firmware_update(
                install_flag=args.install,
                avrdude_path_override=args.avrdude_path,
                avrdude_config_override=args.avrdude_config_path,
                cli_port_override=args.port,
                cli_board_override=args.board,
                force_install=args.force,
            )
            else 0
        )
    elif args.command == "hw":
        return 1 if not hardware_manager.get_hardware_revision() else 0
    elif args.command == "config":
        return (
            1
            if not hardware_manager.set_hardware_config(args.rev, args.r16, args.r14r15)
            else 0
        )
    elif args.command == "dev":
        if args.dev_command == "read":
            return (
                1
                if not eprom_operator.dev_read_eprom(
                    args.eprom,
                    address_str=args.address,
                    size_str=args.size,
                    operation_flags=build_arg_flags(args),
                )
                else 0
            )
        elif args.dev_command == "reg":
            return (
                1
                if not eprom_operator.dev_set_registers(
                    args.msb, args.lsb, args.ctrl, flags=build_arg_flags(args)
                )
                else 0
            )
        elif args.dev_command == "addr":
            return (
                1
                if not eprom_operator.dev_set_address_mode(
                    args.eprom, args.address, operation_flags=build_arg_flags(args)
                )
                else 0
            )
    return 0


def exit_gracefully(signum, frame):
    logger.warning("\nProsess interrupted.")
    sys.exit(1)


if __name__ == "__main__":
    if sys.version_info < (3, 9):
        sys.exit(
            "Error: Firestarter requires Python 3.9 or higher. Please update your Python version."
        )

    sys.exit(main())<|MERGE_RESOLUTION|>--- conflicted
+++ resolved
@@ -190,14 +190,7 @@
         "--board",
         type=str,
         default="uno",
-<<<<<<< HEAD
-        choices=[
-            "uno",
-            "leoanardo",
-        ],
-=======
         choices=["uno", "leonardo", ],
->>>>>>> b60cebb7
         help="Microcontroller board (optional), defaults to 'uno'.",
     )
     fw_parser.add_argument(
