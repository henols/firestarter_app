#!/usr/bin/env python
"""
Project Name: Firestarter
Copyright (c) 2024 Henrik Olsson

Permission is hereby granted under MIT license.
"""

import sys
import time
import serial
import serial.tools.list_ports
import os
import json
import argparse
import requests

try:
    from .__init__ import __version__ as version
    from . import database as db
    from . import ic_layout as ic
    from .avr_tool import Avrdude
except ImportError:
    from __init__ import __version__ as version
    import database as db
    from avr_tool import Avrdude
    import ic_layout as ic


BAUD_RATE = "115200"

STATE_READ = 1
STATE_WRITE = 2
STATE_ERASE = 3
STATE_CHECK_BLANK = 4
STATE_READ_VPE = 10
STATE_READ_VPP = 11
STATE_READ_VCC = 12
STATE_VERSION = 13
STATE_CONFIG = 14

FIRESTARTER_RELEASE_URL = (
    "https://api.github.com/repos/henols/firestarter/releases/latest"
)

HOME_PATH = os.path.join(os.path.expanduser("~"), ".firestarter")
CONFIG_FILE = os.path.join(HOME_PATH, "config.json")

BUFFER_SIZE = 512


def open_config():
    global config
    config = {}
    if os.path.exists(CONFIG_FILE):
        with open(CONFIG_FILE, "r") as file:
            config = json.load(file)


def save_config():
    if not os.path.exists(HOME_PATH):
        os.makedirs(HOME_PATH)
    with open(CONFIG_FILE, "w") as f:
        json.dump(config, f)


def check_port(port, data):
    try:
        if verbose:
            print(f"Check port: {port}")

        ser = serial.Serial(
            port,
            BAUD_RATE,
            timeout=1.0,
        )
        time.sleep(2)
        ser.write(data.encode("ascii"))
        ser.flush()

        res, msg = wait_for_response(ser)
        if res == "OK":
            return ser
        else:
            print(f"{res} - {msg}")
    except (OSError, serial.SerialException):
        pass

    return None


def find_comports():
    ports = []
    if "port" in config.keys():
        ports.append(config["port"])

    serial_ports = serial.tools.list_ports.comports()
    for port in serial_ports:
        if (
            port.manufacturer
            and ("Arduino" in port.manufacturer or "FTDI" in port.manufacturer)
            and not port.device in ports
        ):
            ports.append(port.device)
    return ports


def find_programmer(data):
    if "manufacturer" in data:
        data.pop("manufacturer")
    if "verified" in data:
        data.pop("verified")
    if "pin-map" in data:
        data.pop("pin-map")
    if "name" in data:
        data.pop("name")
    if "ic-type" in data:
        data.pop("ic-type")

    if verbose:
        data["verbose"] = True
        print("Config data:")
        print(data)

    json_data = json.dumps(data, separators=(",", ":"))

    ports = find_comports()
    for port in ports:
        serial_port = check_port(port, json_data)
        if serial_port:
            config["port"] = port
            save_config()
            return serial_port
    return None


def wait_for_response(ser):
    timeout = time.time()
    while True:
        # time.sleep(1)
        if ser.in_waiting > 0:
            byte_array = ser.readline()
            res = read_filterd_bytes(byte_array)
            if res and len(res) > 0:
                if "OK:" in res:
                    msg = res[res.rfind("OK:") :]
                    write_feedback(msg)
                    return "OK", msg[3:].strip()
                elif "WARN:" in res:
                    msg = res[res.rfind("WARN:") :]
                    write_feedback(msg)
                    return "WARN", msg[5:].strip()
                elif "ERROR:" in res:
                    msg = res[res.rfind("ERROR:") :]
                    write_feedback(msg)
                    return "ERROR", msg[6:].strip()
                elif "DATA:" in res:
                    msg = res[res.rfind("DATA:") :]
                    write_feedback(msg)
                    return "DATA", msg[5:].strip()
                elif "INFO:" in res:
                    write_feedback(res[res.rfind("INFO:") :])
                # else:
                #     print(res)
                timeout = time.time()

        # elif len(byte_array) > 0:
        #     print(len(byte_array))
        if timeout + 5 < time.time():
            return "ERROR", "Timeout"


def write_feedback(msg):
    if verbose:
        print(msg)


def print_progress(p, from_address, to_address):
    if verbose:
        print(f"{p}%, address: 0x{from_address:X} - 0x{to_address:X} ")
    else:
        print(f"\r{p}%, address: 0x{from_address:X} - 0x{to_address:X} ", end="")


def read_filterd_bytes(byte_array):
    res = [b for b in byte_array if 32 <= b <= 126]
    if res:
        return "".join([chr(b) for b in res])
    else:
        return None


def list_eproms(verified):
    if not all:
        print("Verified EPROMs in the database.")
    for ic in db.get_eproms(verified):
        print(ic)


def search_eproms(text):
    print(f"Searching for: {text}")
    # if not all:
    #     print("Verified EPROMs in the database.")

    for ic in db.search_eprom(text, True):
        print(ic)


def eprom_info(name):
    eprom = db.get_eprom(name)
    if not eprom:
        print(f"Eprom {name} not found.")
        return

    ic.print_chip_info(eprom)


def read_voltage(state):
    data = {}
    data["state"] = state

    ser = find_programmer(data)
    if not ser:
        print("No programmer found")
        return
    ser.write("OK".encode("ascii"))
    type = "VPE"
    if state == STATE_READ_VCC:
        type = "VCC"
    if state == STATE_READ_VPP:
        type = "VPP"

    print(f"Reading {type} voltage")
    while (t := wait_for_response(ser))[0] == "DATA":
        print(f"\r{t[1]}", end="")
        ser.write("OK".encode("ascii"))


def firmware(install, avrdude_path):
    latest, port, url = firmware_check()
    if not latest and install:
        if not url:
            latest_version, url = latest_firmware()
            print(f"Trying to install firmware version: {latest_version}")
        install_firmware(url, avrdude_path, port)


def firmware_check():
    # if not install:
    data = {}
    data["state"] = STATE_VERSION

    ser = find_programmer(data)
    if not ser:
        print("No programmer found")
        return False, None, None
    ser.write("OK".encode("ascii"))
    print("Reading version")
    r, version = wait_for_response(ser)
    ser.close()

    if r == "OK":
        print(f"Firmware version: {version}")
    else:
        print(r)
        return False, None, None
    latest_version, url = latest_firmware()
    major, minor, patch = version.split(".")

    major_l, minor_l, patch_l = latest_version.split(".")

    if (
        int(major) < int(major_l)
        or int(minor) < int(minor_l)
        or int(patch) < int(patch_l)
    ):
        print(f"New version available: {latest_version}")
        return False, ser.portstr, url
    else:
        print("You have the latest version")
        return True, None, None


def install_firmware(url, avrdude_path, port=None):

    if port:
        ports = [port]
    else:
        ports = find_comports()
        if len(ports) == 0:
            print("No Arduino found")
            return

    for port in ports:
        try:
            if not avrdude_path:
                if "avrdude-path" in config.keys():
                    avrdude_path = config["avrdude-path"]

            a = Avrdude(
                partno="ATmega328P",
                programmer_id="arduino",
                baud_rate="115200",
                port=port,
                avrdudePath=avrdude_path,
            )
        except FileNotFoundError:
            print("Avrdude not found")
            print("Full path to avrdude needs to be provided --avrdude-path")
            return

        output, error, returncode = a.testConnection()
        if returncode == 0:
            print(f"Found programmer at port: {port}")
            print("Downloading firmware...")
            response = requests.get(url)
            if not response.status_code == 200:
                print("Error downloading firmware")
                return

            firmware_path = os.path.join(HOME_PATH, "firmware.hex")
            with open(firmware_path, "wb") as f:
                f.write(response.content)
            print("Firmware downloaded")
            print("Installing firmware")
            output, error, returncode = a.flashFirmware(firmware_path)
            if returncode == 0:
                print("Firmware updated")
            else:
                print("Error updating firmware")
                print(str(error, "ascii"))
                return
            if avrdude_path:
                config["avrdude-path"] = avrdude_path
                save_config()
            return
        else:
            print(f"Error connecting to programmer at port: {port}")
            print(str(error, "ascii"))
            continue
        # if output:

    print("Please reset the programmer to start the update")
    return


def latest_firmware():
    response = requests.get(FIRESTARTER_RELEASE_URL)
    if not response.status_code == 200:
        return None, None
    latest = response.json()
    latest_version = latest["tag_name"]
    for asset in latest["assets"]:
        if "firmware.hex" in asset["name"]:
            return latest_version, asset["browser_download_url"]
    return None, None


def rurp_config(vcc=None, r1=None, r2=None):
    data = {}
    data["state"] = STATE_CONFIG
    if vcc:
        data["vcc"] = vcc
    if r1:
        data["r1"] = r1
    if r2:
        data["r2"] = r2

    ser = find_programmer(data)
    if not ser:
        print("No programmer found")
        return
    ser.write("OK".encode("ascii"))
    print("Reading configuration")
    r, version = wait_for_response(ser)
    if r == "OK":
        print(f"Config: {version}")
    else:
        print(r)


def read_chip(eprom, output_file, port=None):
    data = db.get_eprom(eprom)
    if not data:
        print(f"Eprom {eprom} not found.")
        return
    eprom = data.pop("name")

    data["state"] = STATE_READ

    ser = find_programmer(data)
    if not ser:
        print("No programmer found")
        return

    mem_size = data["memory-size"]
    print(f"Reading chip: {eprom}")
    if not output_file:
        output_file = f"{eprom}.bin"
    print(f"Output will be saved to: {output_file}")
    bytes_read = 0
    try:
        ser.write("OK".encode("ascii"))
        ser.flush()
        output_file = open(output_file, "wb")
        start_time = time.time()

        while True:
            resp, info = wait_for_response(ser)
            if resp == "DATA":
                serial_data = ser.read(BUFFER_SIZE)
                output_file.write(serial_data)
                bytes_read += BUFFER_SIZE
                p = int(bytes_read / mem_size * 100)
                print_progress(p, bytes_read - BUFFER_SIZE, bytes_read)
                ser.write("OK".encode("ascii"))
                ser.flush()
            elif resp == "OK":
                print()
                print("Finished reading data")
                break
            else:
                print(f"Error reading data {info}")
                r, i = wait_for_response(ser)
                print(i)
                return

        end_time = time.time()
        # Calculate total duration
        total_duration = end_time - start_time
        print(f"Data received in {total_duration:.2f} seconds")

    except Exception as e:
        print("Error:", e)
    finally:
        output_file.close()
        ser.close()


def write_chip(
    eprom,
    input_file,
    port=None,
    address=None,
    ignore_blank_check=False,
    force=False,
):
    data = db.get_eprom(eprom)
    if not data:
        print(f"Eprom {eprom} not found.")
        return
    if not os.path.exists(input_file):
        print(f"File {input_file} not found.")
        return
    file_size = os.path.getsize(input_file)
    eprom = data.pop("name")

    if address:
        if "0x" in address:
            data["address"] = int(address, 16)
        else:
            data["address"] = int(address)

    if ignore_blank_check:
        data["skip-erase"] = True
        data["blank-check"] = False

    if force:
        data["force"] = True
    
    data["state"] = STATE_WRITE

    start_time = time.time()

    ser = find_programmer(data)
    if not ser:
        print("No programmer found")
        return

    mem_size = data["memory-size"]
    if not mem_size == file_size:
        print(f"The file size dont match the memory size")

    print(f"Writing to chip: {eprom}")
    print(f"Reading from input file: {input_file}")
    bytes_sent = 0

    # Open the file to send
    with open(input_file, "rb") as f:

        print(f"Sending file {input_file} in blocks of {BUFFER_SIZE} bytes")

        # Read the file and send in blocks
        while True:
            data = f.read(BUFFER_SIZE)
            if not data:
                ser.write(int(0).to_bytes(2, byteorder='big'))
                ser.flush()
                resp, info = wait_for_response(ser)
                print("End of file reached")
                print(info)
                return

            ser.write(len(data).to_bytes(2, byteorder='big'))
            sent = ser.write(data)
            ser.flush()
            resp, info = wait_for_response(ser)
            if resp == "OK":
                bytes_sent += sent
                p = int(bytes_sent / file_size * 100)
                print_progress(p, bytes_sent - BUFFER_SIZE, bytes_sent)
            elif resp == "ERROR":
                print()
                print(f"Error writing: {info}")
                return
            if bytes_sent == mem_size:
                break

    # Calculate total duration
    total_duration = time.time() - start_time
    print()
    print(f"File sent successfully in {total_duration:.2f} seconds")


def erase(eprom):
    data = db.get_eprom(eprom)
    if not data:
        print(f"Eprom {eprom} not found.")
        return
    eprom = data.pop("name")
    if not data["can-erase"]:
        print(f"{eprom} can't be erased.")
        return
    data["state"] = STATE_ERASE

    ser = find_programmer(data)
    if not ser:
        print("No programmer found")
        return

    print(f"Erasing: {eprom}")
    resp, info = wait_for_response(ser)
    if resp == "OK":
        print(f"{eprom} erased {info}")
    elif resp == "ERROR":
        print()
        print(f"Error: {info}")


def blank_check(eprom):
    data = db.get_eprom(eprom)
    if not data:
        print(f"Eprom {eprom} not found.")
        return
    eprom = data.pop("name")
    data["state"] = STATE_CHECK_BLANK

    ser = find_programmer(data)
    if not ser:
        print("No programmer found")
        return

    print(f"Blank checking: {eprom}")
    resp, info = wait_for_response(ser)
    if resp == "OK":
        print(f"{eprom} is blank {info}")
    elif resp == "ERROR":
        print()
        print(f"Error: {info}")


def main():
    global verbose

    parser = argparse.ArgumentParser(
        description="EPROM programer for Arduino UNO and Relatively-Universal-ROM-Programmer shield."
    )
    parser.add_argument(
        "-v", "--verbose", action="store_true", help="Enable verbose mode"
    )
    parser.add_argument(
        "--version",
        action="version",
        version=f"Firestarter version: {version}",
        help="Show the Firestarter version and exit.",
    )

    subparsers = parser.add_subparsers(dest="command", required=True)

    # Read command
    read_parser = subparsers.add_parser("read", help="Reads the content from an EPROM.")
    read_parser.add_argument("eprom", type=str, help="The name of the EPROM.")
    read_parser.add_argument(
        "output_file",
        nargs="?",
        type=str,
        help="Output file name (optional), defaults to the EPROM_NAME.bin",
    )
    read_parser.add_argument(
        "-p", "--port", type=str, help="Serial port name (optional)"
    )

    # Write command
    write_parser = subparsers.add_parser(
        "write", help="Writes a binary file to an EPROM."
    )
    write_parser.add_argument("eprom", type=str, help="The name of the EPROM.")

    write_parser.add_argument(
        "-b",
        "--ignore-blank-check",
        action="store_true",
<<<<<<< HEAD
        help="Ignore blank check before write",
=======
        help="Igonre blank check before write (and skip erase).",
    )
    write_parser.add_argument(
        "-f",
        "--force",
        action="store_true",
        help="Force write, even if the VPP or chip id don't match.",
>>>>>>> 467c12c2
    )
    write_parser.add_argument(
        "-a", "--address", type=str, help="Write start address in dec/hex"
    )
    write_parser.add_argument(
        "-p", "--port", type=str, help="Serial port name (optional)"
    )
    write_parser.add_argument("input_file", type=str, help="Input file name")

    blank_check_parser = subparsers.add_parser(
        "blank", help="Checks if a EPROM is blank."
    )
    blank_check_parser.add_argument("eprom", type=str, help="The name of the EPROM.")

    erase_parser = subparsers.add_parser("erase", help="Erase a EPROM, if supported.")
    erase_parser.add_argument("eprom", type=str, help="The name of the EPROM.")

    #  List command
    list_parser = subparsers.add_parser("list", help="List all EPROMs in the database.")
    list_parser.add_argument(
        "-v", "--verified", action="store_true", help="Only shows verified EPROMs"
    )

    # Search command
    search_parser = subparsers.add_parser(
        "search", help="Search for EPROMs in the database."
    )
    search_parser.add_argument("text", type=str, help="Text to search for")

    # Info command
    info_parser = subparsers.add_parser("info", help="EPROM info.")
    info_parser.add_argument("eprom", type=str, help="EPROM name.")

    # vpe_parser = subparsers.add_parser("vpe", help="VPE voltage.")
    vpp_parser = subparsers.add_parser("vpp", help="VPP voltage.")
    vcc_parser = subparsers.add_parser("vcc", help="VCC voltage.")

    fw_parser = subparsers.add_parser("fw", help="FIRMWARE version.")
    fw_parser.add_argument(
        "-i",
        "--install",
        action="store_true",
        help="Try to install the latest firmware.",
    )
    fw_parser.add_argument(
        "-p",
        "--avrdude-path",
        type=str,
        help="Full path to avrdude (optional), set if avrdude is not found.",
    )
    fw_parser.add_argument("--port", type=str, help="Serial port name (optional)")

    config_parser = subparsers.add_parser(
        "config", help="Handles CONFIGURATION values."
    )
    config_parser.add_argument(
        "-v", "--vcc", type=float, help="Set Arduino VCC voltage."
    )

    config_parser.add_argument(
        "-r1", "--r16", type=int, help="Set R16 resistance, resistor connected to VPE"
    )
    config_parser.add_argument(
        "-r2",
        "--r14r15",
        type=int,
        help="Set R14/R15 resistance, resistors connected to GND",
    )
    config_parser.add_argument(
        "-p", "--port", type=str, help="Serial port name (optional)"
    )

    if len(sys.argv) == 1:
        args = parser.parse_args(["--help"])
    else:
        args = parser.parse_args()

    open_config()

    verbose = args.verbose
    db.init()

    if args.command == "list":
        list_eproms(args.verified)
    elif args.command == "info":
        eprom_info(args.eprom)
    elif args.command == "search":
        search_eproms(args.text)
    elif args.command == "read":
        read_chip(args.eprom, args.output_file, port=None)
    elif args.command == "write":
        write_chip(
            args.eprom,
            args.input_file,
            port=None,
            address=args.address,
            ignore_blank_check=args.ignore_blank_check,
            force=args.force,
        )
    elif args.command == "blank":
        blank_check(args.eprom)
    elif args.command == "erase":
        erase(args.eprom)
    elif args.command == "vpe":
        read_voltage(STATE_READ_VPE)
    elif args.command == "vpp":
        read_voltage(STATE_READ_VPP)
    elif args.command == "vcc":
        read_voltage(STATE_READ_VCC)
    elif args.command == "fw":
        firmware(args.install, args.avrdude_path)
    elif args.command == "config":
        rurp_config(args.vcc, args.r16, args.r14r15)


if __name__ == "__main__":
    main()<|MERGE_RESOLUTION|>--- conflicted
+++ resolved
@@ -610,9 +610,6 @@
         "-b",
         "--ignore-blank-check",
         action="store_true",
-<<<<<<< HEAD
-        help="Ignore blank check before write",
-=======
         help="Igonre blank check before write (and skip erase).",
     )
     write_parser.add_argument(
@@ -620,7 +617,6 @@
         "--force",
         action="store_true",
         help="Force write, even if the VPP or chip id don't match.",
->>>>>>> 467c12c2
     )
     write_parser.add_argument(
         "-a", "--address", type=str, help="Write start address in dec/hex"
